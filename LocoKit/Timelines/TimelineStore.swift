//
//  TimelineStore.swift
//  LocoKit
//
//  Created by Matt Greenfield on 18/12/17.
//  Copyright © 2017 Big Paua. All rights reserved.
//

import os.log
#if canImport(UIKit)
import UIKit
#else
import AppKit
#endif
import CoreLocation
import GRDB

public extension NSNotification.Name {
    static let processingStarted = Notification.Name("processingStarted")
    static let processingStopped = Notification.Name("processingStopped")
}

/// An SQL database backed persistent timeline store.
open class TimelineStore {

    public init() {
        connectToDatabase()
        migrateDatabases()
        pool?.add(transactionObserver: itemsObserver)

        let center = NotificationCenter.default
        center.addObserver(forName: AppKitOrUIKitApplication.didBecomeActiveNotification, object: nil, queue: nil) { [weak self] note in
            self?.didBecomeActive()
        }
        #if !os(macOS)
        center.addObserver(forName: UIApplication.didEnterBackgroundNotification, object: nil, queue: nil) { [weak self] note in
          self?.didEnterBackground()
        }
        #else
        center.addObserver(forName: NSApplication.didResignActiveNotification, object: nil, queue: nil) { [weak self] note in
          self?.didEnterBackground()
        }
        #endif
        center.addObserver(forName: .timelineObjectsExternallyModified, object: nil, queue: nil) { [weak self] note in
            guard let objectIds = note.userInfo?["modifiedObjectIds"] as? Set<UUID> else { return }
            self?.invalidate(objectIds: objectIds)
        }
    }
    
    open var keepDeletedObjectsFor: TimeInterval = 60 * 60
    public var sqlDebugLogging = false

    public var recorder: TimelineRecorder?

    public let mutex = UnfairLock()

    private let itemMap = NSMapTable<NSUUID, TimelineItem>.strongToWeakObjects()
    private let sampleMap = NSMapTable<NSUUID, PersistentSample>.strongToWeakObjects()
    private let modelMap = NSMapTable<NSString, ActivityType>.strongToWeakObjects()
    private let segmentMap = NSMapTable<NSNumber, TimelineSegment>.strongToWeakObjects()

    public private(set) var processing = false {
        didSet {
            guard processing != oldValue else { return }
            let noteName: NSNotification.Name = processing ? .processingStarted : .processingStopped
            onMain { NotificationCenter.default.post(Notification(name: noteName, object: self, userInfo: nil)) }
        }
    }

    public var itemsInStore: Int { return mutex.sync { itemMap.objectEnumerator()?.allObjects.count ?? 0 } }
    public var samplesInStore: Int { return mutex.sync { sampleMap.objectEnumerator()?.allObjects.count ?? 0 } }
    public var modelsInStore: Int { return mutex.sync { modelMap.objectEnumerator()?.allObjects.count ?? 0 } }
    public var segmentsInStore: Int { return mutex.sync { segmentMap.objectEnumerator()?.allObjects.count ?? 0 } }

    public var itemsToSave: Set<TimelineItem> = []
    public var samplesToSave: Set<PersistentSample> = []

    private lazy var itemsObserver = {
        return ItemsObserver(store: self)
    }()

    open lazy var dbDir: URL = {
        return try! FileManager.default.url(for: .applicationSupportDirectory, in: .userDomainMask, appropriateFor: nil, create: true)
    }()

    open lazy var dbUrl: URL = {
        return dbDir.appendingPathComponent("LocoKit.sqlite")
    }()

    open lazy var auxiliaryDbUrl: URL = {
        return dbDir.appendingPathComponent("LocoKitAuxiliary.sqlite")
    }()

    public lazy var poolConfig: Configuration = {
        var config = Configuration()
        config.busyMode = .timeout(30)
        config.defaultTransactionKind = .immediate
        config.maximumReaderCount = 12
        if sqlDebugLogging {
<<<<<<< HEAD
//            config.trace = {
//                if self.sqlDebugLogging { os_log("SQL: %@", type: .default, $0) }
//            }
=======
          // there was logging
>>>>>>> 43c22c39
        }
        return config
    }()

    public private(set) var pool: DatabasePool?

    public lazy var auxiliaryPool: DatabasePool = {
        return try! DatabasePool(path: self.auxiliaryDbUrl.path, configuration: self.poolConfig)
    }()

    public func connectToDatabase() {
        guard pool == nil else { return }
        pool = try! DatabasePool(path: self.dbUrl.path, configuration: self.poolConfig)
    }

    public func disconnectFromDatabase() {
        pool = nil
    }

    // MARK: - Object creation

    open func createVisit(from sample: PersistentSample) -> Visit {
        let visit = Visit(in: self)
        visit.add(sample)
        return visit
    }

    open func createPath(from sample: PersistentSample) -> Path {
        let path = Path(in: self)
        path.add(sample)
        return path
    }

    open func createVisit(from samples: [PersistentSample]) -> Visit {
        let visit = Visit(in: self)
        visit.add(samples)
        return visit
    }

    open func createPath(from samples: [PersistentSample]) -> Path {
        let path = Path(in: self)
        path.add(samples)
        return path
    }

    open func createSample(from sample: ActivityBrainSample) -> PersistentSample {
        let sample = PersistentSample(from: sample, in: self)
        saveOne(sample) // save the sample immediately, to avoid mystery data loss
        return sample
    }

    open func createSample(date: Date, location: CLLocation? = nil, movingState: MovingState = .uncertain,
                                    recordingState: RecordingState) -> PersistentSample {
        let sample = PersistentSample(date: date, location: location, recordingState: recordingState, in: self)
        saveOne(sample) // save the sample immediately, to avoid mystery data loss
        return sample
    }

    // MARK: - Object adding

    open func add(_ timelineItem: TimelineItem) {
        mutex.sync { itemMap.setObject(timelineItem, forKey: timelineItem.itemId as NSUUID) }
    }

    open func add(_ sample: PersistentSample) {
        mutex.sync { sampleMap.setObject(sample, forKey: sample.sampleId as NSUUID) }
    }

    open func add(_ model: ActivityType) {
        mutex.sync { modelMap.setObject(model, forKey: model.geoKey as NSString) }
    }

    open func add(_ segment: TimelineSegment) {
        mutex.sync { segmentMap.setObject(segment, forKey: NSNumber(value: segment.hashValue)) }
    }

    // MARK: - Object fetching

    open func object(for objectId: UUID) -> TimelineObject? {
        return mutex.sync {
            if let item = itemMap.object(forKey: objectId as NSUUID), !item.invalidated { return item }
            if let sample = sampleMap.object(forKey: objectId as NSUUID), !sample.invalidated { return sample }
            return nil
        }
    }

    public func itemInStore(matching: (TimelineItem) -> Bool) -> TimelineItem? {
        return mutex.sync {
            guard let enumerator = itemMap.objectEnumerator() else { return nil }
            for case let item as TimelineItem in enumerator {
                if item.invalidated { continue }
                if matching(item) { return item }
            }
            return nil
        }
    }

    public func object(for row: Row) -> TimelineObject {
        if row["itemId"] as String? != nil { return item(for: row) }
        if row["sampleId"] as String? != nil { return sample(for: row) }
        fatalError("Couldn't create an object for the row.")
    }

    // MARK: - Item fetching

    open var mostRecentItem: TimelineItem? {
        return item(where: "deleted = 0 ORDER BY endDate DESC")
    }

    open func item(for itemId: UUID) -> TimelineItem? {
        if let item = object(for: itemId) as? TimelineItem { return item }
        return item(where: "itemId = ?", arguments: [itemId.uuidString])
    }

    public func item(where query: String, arguments: StatementArguments = StatementArguments()) -> TimelineItem? {
        return item(for: "SELECT * FROM TimelineItem WHERE " + query, arguments: arguments)
    }

    public func items(where query: String, arguments: StatementArguments = StatementArguments()) -> [TimelineItem] {
        return items(for: "SELECT * FROM TimelineItem WHERE " + query, arguments: arguments)
    }

    public func item(for query: String, arguments: StatementArguments = StatementArguments()) -> TimelineItem? {
        guard let pool = pool else { fatalError("Attempting to access the database when disconnected") }
        return try! pool.read { db in
            guard let row = try Row.fetchOne(db, sql: query, arguments: arguments) else { return nil }
            return item(for: row)
        }
    }

    public func items(for query: String, arguments: StatementArguments = StatementArguments()) -> [TimelineItem] {
        guard let pool = pool else { fatalError("Attempting to access the database when disconnected") }
        return try! pool.read { db in
            var items: [TimelineItem] = []
            let itemRows = try Row.fetchCursor(db, sql: query, arguments: arguments)
            while let row = try itemRows.next() { items.append(item(for: row)) }
            return items
        }
    }

    open func item(for row: Row) -> TimelineItem {
        guard let itemId = row["itemId"] as String? else { fatalError("MISSING ITEMID") }
        if let item = object(for: UUID(uuidString: itemId)!) as? TimelineItem { return item }
        guard let isVisit = row["isVisit"] as Bool? else { fatalError("MISSING ISVISIT BOOL") }
        return isVisit
            ? Visit(from: row.asDict(in: self), in: self)
            : Path(from: row.asDict(in: self), in: self)
    }

    // MARK: Sample fetching

    open func sample(for sampleId: UUID) -> PersistentSample? {
        if let sample = object(for: sampleId) as? PersistentSample { return sample }
        return sample(for: "SELECT * FROM LocomotionSample WHERE sampleId = ?", arguments: [sampleId.uuidString])
    }

    public func sample(where query: String, arguments: StatementArguments = StatementArguments()) -> PersistentSample? {
        return sample(for: "SELECT * FROM LocomotionSample WHERE " + query, arguments: arguments)
    }

    public func samples(where query: String, arguments: StatementArguments = StatementArguments()) -> [PersistentSample] {
        return samples(for: "SELECT * FROM LocomotionSample WHERE " + query, arguments: arguments)
    }

    public func sample(for query: String, arguments: StatementArguments = StatementArguments()) -> PersistentSample? {
        guard let pool = pool else { fatalError("Attempting to access the database when disconnected") }
        return try! pool.read { db in
            guard let row = try Row.fetchOne(db, sql: query, arguments: arguments) else { return nil }
            return sample(for: row)
        }
    }

    public func samples(for query: String, arguments: StatementArguments = StatementArguments()) -> [PersistentSample] {
        guard let pool = pool else { fatalError("Attempting to access the database when disconnected") }
        let rows = try! pool.read { db in
            return try Row.fetchAll(db, sql: query, arguments: arguments)
        }
        return rows.map { sample(for: $0) }
    }

    open func sample(for row: Row) -> PersistentSample {
        guard let sampleId = row["sampleId"] as String? else { fatalError("MISSING SAMPLEID") }
        if let sample = object(for: UUID(uuidString: sampleId)!) as? PersistentSample { return sample }
        return PersistentSample(from: row.asDict(in: self), in: self)
    }

    // MARK: - Model fetching

    public func model(where query: String, arguments: StatementArguments = StatementArguments()) -> ActivityType? {
        return model(for: "SELECT * FROM ActivityTypeModel WHERE " + query, arguments: arguments)
    }

    public func model(for query: String, arguments: StatementArguments = StatementArguments()) -> ActivityType? {
        return try! auxiliaryPool.read { db in
            guard let row = try Row.fetchOne(db, sql: query, arguments: arguments) else { return nil }
            return model(for: row)
        }
    }

    public func models(where query: String, arguments: StatementArguments = StatementArguments()) -> [ActivityType] {
        return models(for: "SELECT * FROM ActivityTypeModel WHERE " + query, arguments: arguments)
    }

    public func models(for query: String, arguments: StatementArguments = StatementArguments()) -> [ActivityType] {
        let rows = try! auxiliaryPool.read { db in
            return try Row.fetchAll(db, sql: query, arguments: arguments)
        }
        return rows.map { model(for: $0) }
    }

    func model(for row: Row) -> ActivityType {
        guard let geoKey = row["geoKey"] as String? else { fatalError("MISSING GEOKEY") }
        if let cached = mutex.sync(execute: { modelMap.object(forKey: geoKey as NSString) }) { return cached }
        if let model = ActivityType(dict: row.asDict(in: self), in: self) { return model }
        fatalError("FAILED MODEL INIT FROM ROW")
    }

    // MARK: - Segments

    public func segment(for dateRange: DateInterval) -> TimelineSegment {
        let segment = self.segment(where: "endDate > :startDate AND startDate < :endDate AND deleted = 0 ORDER BY startDate",
                                   arguments: ["startDate": dateRange.start, "endDate": dateRange.end])
        segment.dateRange = dateRange
        return segment
    }

    public func segment(where query: String, arguments: StatementArguments? = nil) -> TimelineSegment {
        var hasher = Hasher()
        hasher.combine("SELECT * FROM TimelineSegment WHERE " + query)
        if let arguments = arguments { hasher.combine(arguments.description) }
        let hashValue = hasher.finalize()

        // have an existing one?
        if let cached = segmentMap.object(forKey: NSNumber(value: hashValue)) { return cached }

        // make a fresh one
        let segment = TimelineSegment(where: query, arguments: arguments, in: self)
        self.add(segment)
        return segment
    }

    // MARK: - Counting

    public func countItems(where query: String = "1", arguments: StatementArguments = StatementArguments()) -> Int {
        guard let pool = pool else { fatalError("Attempting to access the database when disconnected") }
        return try! pool.read { db in
            return try Int.fetchOne(db, sql: "SELECT COUNT(*) FROM TimelineItem WHERE " + query, arguments: arguments)!
        }
    }

    public func countSamples(where query: String = "1", arguments: StatementArguments = StatementArguments()) -> Int {
        guard let pool = pool else { fatalError("Attempting to access the database when disconnected") }
        return try! pool.read { db in
            return try Int.fetchOne(db, sql: "SELECT COUNT(*) FROM LocomotionSample WHERE " + query, arguments: arguments)!
        }
    }

    public func countModels(where query: String = "1", arguments: StatementArguments = StatementArguments()) -> Int {
        return try! auxiliaryPool.read { db in
            return try Int.fetchOne(db, sql: "SELECT COUNT(*) FROM ActivityTypeModel WHERE " + query, arguments: arguments)!
        }
    }

    // MARK: - Saving

    public func save(_ object: TimelineObject, immediate: Bool) {
        mutex.sync {
            if let item = object as? TimelineItem {
                itemsToSave.insert(item)
            } else if let sample = object as? PersistentSample {
                samplesToSave.insert(sample)
            }
        }
        if immediate { save() }
    }

    open func save() {
        guard let pool = pool else { fatalError("Attempting to access the database when disconnected") }

        var savingItems: Set<TimelineItem> = []
        var savingSamples: Set<PersistentSample> = []

        mutex.sync {
            savingItems = itemsToSave.filter { $0.needsSave && !$0.invalidated }
            itemsToSave = []

            savingSamples = samplesToSave.filter { $0.needsSave && !$0.invalidated }
            samplesToSave = []
        }

        var savedObjectIds: Set<UUID> = []

        if !savingItems.isEmpty {
            do {
                try pool.write { db in
                    let now = Date()
                    for case let item as TimelineObject in savingItems {
                        item.transactionDate = now
                        do { try item.save(in: db) }
                        catch PersistenceError.recordNotFound { os_log("PersistenceError.recordNotFound", type: .error) }
                        catch let error as DatabaseError where error.resultCode == .SQLITE_CONSTRAINT {
                            // constraint fails (linked list inconsistencies) are non fatal
                            // so let's break the edges and put the item back in the queue
                            (item as? TimelineItem)?.previousItemId = nil
                            (item as? TimelineItem)?.nextItemId = nil
                            save(item, immediate: false)
                            
                        } catch {
                            os_log("%@", type: .error, String(describing: error))
                            save(item, immediate: false)
                        }
                        savedObjectIds.insert(item.objectId)
                    }
                    db.afterNextTransactionCommit { db in
                        for case let item as TimelineObject in savingItems where !item.hasChanges {
                            item.lastSaved = item.transactionDate
                        }
                    }
                }

            } catch {
                os_log("%@", type: .error, String(describing: error))
            }
        }
        if !savingSamples.isEmpty {
            do {
                try pool.write { db in
                    let now = Date()
                    for case let sample as TimelineObject in savingSamples {
                        sample.transactionDate = now
                        do { try sample.save(in: db) }
                        catch PersistenceError.recordNotFound { os_log("PersistenceError.recordNotFound", type: .error) }
                        catch let error as DatabaseError where error.resultCode == .SQLITE_CONSTRAINT {
                            // break the edge and put it back in the queue
                            (sample as? PersistentSample)?.timelineItem = nil
                            save(sample, immediate: false)
                            
                        } catch {
                            os_log("%@", type: .error, String(describing: error))
                            save(sample, immediate: false)
                        }
                        savedObjectIds.insert(sample.objectId)
                    }
                    db.afterNextTransactionCommit { db in
                        for case let sample as TimelineObject in savingSamples where !sample.hasChanges {
                            sample.lastSaved = sample.transactionDate
                        }
                    }
                }
                
            } catch {
                os_log("%@", type: .error, String(describing: error))
            }
        }

        // tell the app group about db objects that've changed
        if !savedObjectIds.isEmpty {
            LocomotionManager.highlander.appGroup?.notifyObjectChanges(objectIds: savedObjectIds)
        }
    }

    public func saveOne(_ object: TimelineObject) {
        guard let pool = pool else { fatalError("Attempting to access the database when disconnected") }
        do {
            try pool.write { db in
                object.transactionDate = Date()
                do { try object.save(in: db) }
                catch PersistenceError.recordNotFound { os_log("PersistenceError.recordNotFound", type: .error) }
                db.afterNextTransactionCommit { db in
                    object.lastSaved = object.transactionDate
                }
            }
        } catch {
            os_log("%@", type: .error, error.localizedDescription)
        }
    }

    // MARK: - Object invalidation

    open func invalidate(objectIds: Set<UUID>) {
        for objectId in objectIds {
            object(for: objectId)?.invalidate()
        }
    }

    // MARK: - Processing

    public func process(changes: @escaping () -> Void) {
        Jobs.addPrimaryJob("TimelineStore.process") {
            self.processing = true
            changes()
            self.save()
            self.processing = false
        }
    }

    // MARK: - Background and Foreground

    private func didBecomeActive() {
        guard let segments = mutex.sync(execute: { segmentMap.objectEnumerator()?.allObjects as? [TimelineSegment] }) else { return }
        segments.forEach { $0.shouldReclassifySamples = true }
    }

    private func didEnterBackground() {
        guard let segments = mutex.sync(execute: { segmentMap.objectEnumerator()?.allObjects as? [TimelineSegment] }) else { return }
        segments.forEach { $0.shouldReclassifySamples = false }
    }

    // MARK: - Database housekeeping

    open func hardDeleteSoftDeletedObjects() {
        guard let pool = pool else { fatalError("Attempting to access the database when disconnected") }
        let deadline = Date(timeIntervalSinceNow: -keepDeletedObjectsFor)
        do {
            try pool.write { db in
                try db.execute(sql: "DELETE FROM LocomotionSample WHERE deleted = 1 AND date < ?", arguments: [deadline])
                try db.execute(sql: "DELETE FROM TimelineItem WHERE deleted = 1 AND (endDate < ? OR endDate IS NULL)", arguments: [deadline])
            }
        } catch {
            os_log("%@", error.localizedDescription)
        }
    }

    open func deleteStaleSharedModels() {
        let deadline = Date(timeIntervalSinceNow: -ActivityTypesCache.staleLastUpdatedAge)
        do {
            try auxiliaryPool.write { db in
                try db.execute(sql: "DELETE FROM ActivityTypeModel WHERE isShared = 1 AND version = 0")
                try db.execute(sql: "DELETE FROM ActivityTypeModel WHERE isShared = 1 AND lastUpdated IS NULL")
                try db.execute(sql: "DELETE FROM ActivityTypeModel WHERE isShared = 1 AND lastUpdated < ?", arguments: [deadline])
            }
        } catch {
            os_log("%@", error.localizedDescription)
        }
    }

    // MARK: - Database creation and migrations

    public var migrator = DatabaseMigrator()
    public var auxiliaryDbMigrator = DatabaseMigrator()

    open func migrateDatabases() {
        guard let pool = pool else { fatalError("Attempting to access the database when disconnected") }

        registerMigrations()
        try! migrator.migrate(pool)

        registerAuxiliaryDbMigrations()
        try! auxiliaryDbMigrator.migrate(auxiliaryPool)

        delay(20, onQueue: DispatchQueue.global()) {
            self.registerDelayedMigrations()
            try! self.migrator.migrate(pool)
        }
    }

    open var dateFields: [String] { return ["lastSaved", "lastUpdated", "startDate", "endDate", "date"] }
    open var boolFields: [String] { return ["isVisit", "deleted", "locationIsBogus", "isShared", "needsUpdate"] }

}

public extension Row {
    func asDict(in store: TimelineStore) -> [String: Any?] {
        let dateFields = store.dateFields
        let boolFields = store.boolFields
        return Dictionary<String, Any?>(self.map { column, value in
            if dateFields.contains(column) { return (column, Date.fromDatabaseValue(value)) }
            if boolFields.contains(column) { return (column, Bool.fromDatabaseValue(value)) }
            return (column, value.storage.value)
        }, uniquingKeysWith: { left, _ in left })
    }
}

public extension Database {
    func explain(query: String, arguments: StatementArguments = StatementArguments()) throws {
        for explain in try Row.fetchAll(self, sql: "EXPLAIN QUERY PLAN " + query, arguments: arguments) {
            print("EXPLAIN: \(explain)")
        }
    }
}<|MERGE_RESOLUTION|>--- conflicted
+++ resolved
@@ -97,13 +97,7 @@
         config.defaultTransactionKind = .immediate
         config.maximumReaderCount = 12
         if sqlDebugLogging {
-<<<<<<< HEAD
-//            config.trace = {
-//                if self.sqlDebugLogging { os_log("SQL: %@", type: .default, $0) }
-//            }
-=======
           // there was logging
->>>>>>> 43c22c39
         }
         return config
     }()
