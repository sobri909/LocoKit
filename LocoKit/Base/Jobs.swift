//
//  Jobs.swift
//  LocoKit
//
//  Created by Matt Greenfield on 5/11/18.
//

import os.log
#if canImport(UIKit)
import UIKit
<<<<<<< HEAD
import Combine
=======
#else
import AppKit
#endif
>>>>>>> 43c22c39
import Foundation

public class Jobs: ObservableObject {

    // MARK: - PUBLIC

    public static let highlander = Jobs()

    // MARK: - Settings

    public static var debugLogging = false

    // MARK: - Queues

    private(set) public lazy var primaryQueue: OperationQueue = {
        let queue = OperationQueue()
        queue.name = "LocoKit.primaryQueue"
        queue.qualityOfService = LocomotionManager.highlander.applicationState == .active ? .userInitiated : .background
        queue.maxConcurrentOperationCount = 1
        return queue
    }()

    // will be converted to serial while in the background
    private(set) public lazy var secondaryQueue: OperationQueue = {
        let loco = LocomotionManager.highlander
        let queue = OperationQueue()
        queue.name = "LocoKit.secondaryQueue"
        queue.qualityOfService = loco.applicationState == .active ? .utility : .background
        queue.maxConcurrentOperationCount = loco.applicationState == .active ? 4 : 1
        return queue
    }()

    // will be suspended while primaryQueue is busy
    public lazy var managedQueues: [OperationQueue] = {
        return [self.secondaryQueue]
    }()

    // MARK: - Adding Operations

    public static func addPrimaryJob(_ name: String, block: @escaping () -> Void) {
        let job = BlockOperation() {
            highlander.runJob(name, work: block)
        }
        job.name = name
        job.qualityOfService = LocomotionManager.highlander.applicationState == .active ? .userInitiated : .background
        highlander.primaryQueue.addOperation(job)

        // suspend the secondary queues while primary queue is non empty
        highlander.pauseManagedQueues()
    }

    public static func addSecondaryJob(_ name: String, dontDupe: Bool = false, block: @escaping () -> Void) {
        if dontDupe {
            for operation in highlander.secondaryQueue.operations {
                if operation.name == name {
                    if Jobs.debugLogging { os_log("Not adding duplicate job: %@", type: .debug, name) }
                    return
                }
            }
        }

        let job = BlockOperation() {
            highlander.runJob(name, work: block)
        }
        job.name = name
        job.qualityOfService = LocomotionManager.highlander.applicationState == .active ? .utility : .background
        highlander.secondaryQueue.addOperation(job)
    }

    // MARK: - PRIVATE

    private var observers: [Any] = []

    private init() {

        // if primary queue complete, open up the secondary queue again
        observers.append(primaryQueue.observe(\.operationCount) { _, _ in
            if self.primaryQueue.operationCount == 0, self.resumeWorkItem == nil {
                self.resumeManagedQueues()
            }
            onMain { self.objectWillChange.send() }
        })
        
        observers.append(secondaryQueue.observe(\.operationCount) { _, _ in
            onMain { self.objectWillChange.send() }
        })

        // debug observers
        if Jobs.debugLogging {
            observers.append(primaryQueue.observe(\.operationCount) { _, _ in
                self.logSerialQueueState()
            })
            observers.append(primaryQueue.observe(\.isSuspended) { _, _ in
                self.logSerialQueueState()
            })
            observers.append(secondaryQueue.observe(\.operationCount) { _, _ in
                self.logParallelQueueState()
            })
            observers.append(secondaryQueue.observe(\.isSuspended) { _, _ in
                self.logParallelQueueState()
            })
        }

        let center = NotificationCenter.default
        center.addObserver(forName: AppKitOrUIKitApplication.didBecomeActiveNotification, object: nil, queue: nil) { [weak self] note in
            self?.didBecomeActive()
        }
      
        #if !os(macOS)
        center.addObserver(forName: UIApplication.didEnterBackgroundNotification, object: nil, queue: nil) { [weak self] note in
          self?.didEnterBackground()
        }
        #else
        center.addObserver(forName: NSApplication.didResignActiveNotification, object: nil, queue: nil) { [weak self] note in
          self?.didEnterBackground()
        }
        #endif

    }

    private func logSerialQueueState() {
        os_log("  primaryQueue.count: %2d, suspended: %@", type: .debug, primaryQueue.operationCount,
               String(describing: primaryQueue.isSuspended))
    }

    private func logParallelQueueState() {
        os_log("secondaryQueue.count: %2d, suspended: %@", type: .debug, secondaryQueue.operationCount,
               String(describing: secondaryQueue.isSuspended))
    }

    // MARK: - Running Operations

    private func runJob(_ name: String, work: () -> Void) {
        let start = Date()
        if Jobs.debugLogging { os_log("STARTING JOB: %@", type: .debug, name) }

        // do the job
        work()

        if Jobs.debugLogging { os_log("FINISHED JOB: %@ (duration: %6.3f seconds)", type: .debug, name, start.age) }

        // always pause managed queues between background jobs
        if LocomotionManager.highlander.applicationState == .background { pauseManagedQueues(for: 60) }
    }

    // MARK: - Queue State Management

    private func didEnterBackground() {
        let queues = managedQueues + [primaryQueue]

        // secondary queue goes serial in background
        secondaryQueue.maxConcurrentOperationCount = 1

        // demote queues and operations to .background priority
        for queue in queues {
            if queue != primaryQueue { queue.qualityOfService = .background }
            for operation in queue.operations where operation.qualityOfService != .background {
                if Jobs.debugLogging {
                    os_log("DEMOTING: %@:%@", type: .debug, queue.name ?? "Unnamed", operation.name ?? "Unnamed")
                }
                operation.qualityOfService = .background
            }
        }
    }

    private func didBecomeActive() {
        let queues = [primaryQueue] + managedQueues

        // secondary queue goes mildly parallel in foreground
        secondaryQueue.maxConcurrentOperationCount = OperationQueue.defaultMaxConcurrentOperationCount

        // promote queues and operations to .utility priority
        for queue in queues {
            queue.qualityOfService = queue == primaryQueue ? .userInitiated : .utility
            for operation in queue.operations where operation.qualityOfService == .background {
                if Jobs.debugLogging {
                    os_log("PROMOTING: %@:%@", type: .debug, queue.name ?? "Unnamed", operation.name ?? "Unnamed")
                }
                operation.qualityOfService = queue == primaryQueue ? .userInitiated : .utility
            }
        }

        resumeManagedQueues()
    }

    private var resumeWorkItem: DispatchWorkItem?

    private func pauseManagedQueues(for duration: TimeInterval? = nil) {

        // don't pause again if already paused and waiting for resume
        guard resumeWorkItem == nil else { return }

        // pause all the secondary queues
        for queue in managedQueues where !queue.isSuspended {
            if Jobs.debugLogging { os_log("PAUSING QUEUE: %@ (duration: %d)", queue.name ?? "Unnamed", duration ?? -1) }
            queue.isSuspended = true
        }

        // queue up a task for resuming the queues
        if let duration = duration {
            let workItem = DispatchWorkItem {
                self.resumeManagedQueues()
            }
            resumeWorkItem = workItem
            DispatchQueue.main.asyncAfter(deadline: .now() + duration, execute: workItem)
        }
    }

    private func resumeManagedQueues() {
        resumeWorkItem?.cancel()
        resumeWorkItem = nil

        // not allowed to resume when primary queue is still busy
        guard primaryQueue.operationCount == 0 else { return }

        for queue in managedQueues {
            if queue.isSuspended {
                if Jobs.debugLogging { os_log("RESUMING: %@", queue.name ?? "Unnamed") }
                queue.isSuspended = false
            }
        }
    }
    
    // MARK: - ObservableObject

    public let objectWillChange = ObservableObjectPublisher()

}

// MARK: -

func delay(_ delay: Double, closure: @escaping () -> ()) {
    DispatchQueue.main.asyncAfter(deadline: .now() + delay, execute: closure)
}

func delay(_ delay: TimeInterval, onQueue queue: DispatchQueue, closure: @escaping () -> ()) {
    queue.asyncAfter(deadline: .now() + delay, execute: closure)
}<|MERGE_RESOLUTION|>--- conflicted
+++ resolved
@@ -6,15 +6,12 @@
 //
 
 import os.log
+import Combine
 #if canImport(UIKit)
 import UIKit
-<<<<<<< HEAD
-import Combine
-=======
 #else
 import AppKit
 #endif
->>>>>>> 43c22c39
 import Foundation
 
 public class Jobs: ObservableObject {
