--- conflicted
+++ resolved
@@ -12,25 +12,15 @@
     ],
     dependencies: [
         .package(url: "https://github.com/alejandro-isaza/Upsurge.git", from: "0.11.0"),
-<<<<<<< HEAD
         .package(name: "GRDB", url: "https://github.com/groue/GRDB.swift.git", from: "5.0.0"),
         .package(name: "FlatBuffers", url: "https://github.com/mustiikhalil/flatbuffers", from: "0.8.1")
-=======
-        .package(name: "GRDB", url: "https://github.com/groue/GRDB.swift.git", from: "5.0.0")
->>>>>>> 43c22c39
     ],
     targets: [
         .target(
             name: "LocoKit",
-<<<<<<< HEAD
             dependencies: ["Upsurge", "GRDB", "FlatBuffers"], 
             path: "LocoKit",
             exclude: ["Base/Strings", "Timelines/ActivityTypes/CoordinateBins.fbs"]
-=======
-            dependencies: ["Upsurge", "GRDB"], 
-            path: "LocoKit",
-            resources: [.process("Base/Strings")]
->>>>>>> 43c22c39
         )
     ]
 )